--- conflicted
+++ resolved
@@ -747,6 +747,9 @@
 
 class TestConsistency(Tester):
 
+    @known_failure(failure_source='test',
+                   jira_url='https://issues.apache.org/jira/browse/CASSANDRA-12141',
+                   flaky=True)
     def short_read_test(self):
         """
         @jira_ticket CASSANDRA-9460
@@ -916,53 +919,6 @@
         for n in xrange(0, 10000):
             query_c1c2(session, n, ConsistencyLevel.ONE)
 
-<<<<<<< HEAD
-=======
-    @known_failure(failure_source='test',
-                   jira_url='https://issues.apache.org/jira/browse/CASSANDRA-12141',
-                   flaky=True)
-    def short_read_reversed_test(self):
-        """
-        @jira_ticket CASSANDRA-9460
-        """
-        cluster = self.cluster
-
-        # Disable hinted handoff and set batch commit log so this doesn't
-        # interfere with the test
-        cluster.set_configuration_options(values={'hinted_handoff_enabled': False})
-        cluster.set_batch_commitlog(enabled=True)
-
-        cluster.populate(3).start(wait_other_notice=True)
-        node1, node2, node3 = cluster.nodelist()
-
-        session = self.patient_cql_connection(node1)
-        self.create_ks(session, 'ks', 3)
-        self.create_cf(session, 'cf', read_repair=0.0)
-
-        # Repeat this test 10 times to make it more easy to spot a null pointer exception caused by a race, see CASSANDRA-9460
-        for k in xrange(10):
-            # insert 9 columns in one row
-            insert_columns(self, session, 0, 9)
-
-            # Deleting 3 last columns with a different node dead each time
-            self.stop_delete_and_restart(1, 6)
-            self.stop_delete_and_restart(2, 7)
-            self.stop_delete_and_restart(3, 8)
-
-            # Query 3 firsts columns
-            session = self.patient_cql_connection(node1, 'ks')
-            query = SimpleStatement('SELECT c, v FROM cf WHERE key=\'k0\' ORDER BY c DESC LIMIT 3', consistency_level=ConsistencyLevel.QUORUM)
-            rows = list(session.execute(query))
-            res = rows
-            assert_length_equal(res, 3)
-
-            # value 6, 7 and 8 have been deleted
-            for i in xrange(0, 3):
-                self.assertEqual(res[i][1], 'value%d' % (5 - i), 'Expecting value {}, got {} ({})'.format(5 - i, res[i][1], str(res)))
-
-            session.execute('TRUNCATE cf')
-
->>>>>>> 5f57f219
     def quorum_available_during_failure_test(self):
         CL = ConsistencyLevel.QUORUM
         RF = 3
