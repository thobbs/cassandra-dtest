--- conflicted
+++ resolved
@@ -1980,11 +1980,7 @@
 
         cursor.execute("SELECT keyspace_name, durable_writes FROM system.schema_keyspaces")
         res = cursor.fetchall()
-<<<<<<< HEAD
         assert res == [ ['system_auth', True], ['ks1', True], ['system', True], ['system_traces', True], ['ks2', False] ], res
-=======
-        assert res == [ [u'system_auth', True], [u'ks1', True], [u'system', True], [u'system_traces', True], [u'ks2', False] ], res
->>>>>>> 44f67837
 
         cursor.execute("ALTER KEYSPACE ks1 WITH replication = { 'CLASS' : 'NetworkTopologyStrategy', 'dc1' : 1 } AND durable_writes=False")
         cursor.execute("ALTER KEYSPACE ks2 WITH durable_writes=true")
