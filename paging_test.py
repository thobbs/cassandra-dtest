--- conflicted
+++ resolved
@@ -2,18 +2,14 @@
 import uuid
 
 from cassandra import ConsistencyLevel as CL
-<<<<<<< HEAD
-from cassandra import InvalidRequest
+from cassandra import InvalidRequest, ReadTimeout
 from cassandra.query import SimpleStatement, dict_factory, named_tuple_factory
-=======
-from cassandra import InvalidRequest, ReadTimeout
-from cassandra.query import SimpleStatement, dict_factory
->>>>>>> 475359d3
 from dtest import Tester, run_scenarios
 from tools import since, require
 
 from datahelp import create_rows, parse_data_into_dicts, flatten_into_set
 from assertions import assert_invalid
+
 
 class Page(object):
     data = None
@@ -183,6 +179,7 @@
         cursor = self.patient_cql_connection(node1)
         cursor.row_factory = dict_factory
         return cursor
+
 
 @since('2.0')
 class TestPagingSize(BasePagingTester, PageAssertionMixin):
@@ -558,6 +555,7 @@
             )
         )
 
+
 @since('2.0')
 class TestPagingData(BasePagingTester, PageAssertionMixin):
     def test_paging_a_single_wide_row(self):
@@ -649,7 +647,6 @@
         self.assertEqualIgnoreOrder(expected_data, pf.all_data())
 
     @since('2.0.6')
-<<<<<<< HEAD
     def static_columns_paging_test(self):
         """
         Exercises paging with static columns to detect bugs like CASSANDRA-8502.
@@ -841,7 +838,7 @@
                 if "s2" in selector:
                     self.assertEqual([42] * 10, [r.s2 for r in results])
 
-=======
+    @since('2.0.6')
     def test_paging_using_secondary_indexes_with_static_cols(self):
         cursor = self.prepare()
         self.create_ks(cursor, 'test_paging_size', 2)
@@ -871,7 +868,6 @@
         )
 
         pf = PageFetcher(future).request_all()
->>>>>>> 475359d3
 
         # the query only searched for True rows, so let's pare down the expectations for comparison
         expected_data = filter(lambda x: x.get('mybool') is True, all_data)
@@ -1229,7 +1225,7 @@
         """Check all paging results: pagecount, num_results per page, data."""
 
         page_size = 25
-        expected_pages_data = [expected_data[x:x+page_size] for x in \
+        expected_pages_data = [expected_data[x:x + page_size] for x in \
                                range(0, len(expected_data), page_size)]
 
         pf = self.get_page_fetcher()
@@ -1238,7 +1234,7 @@
         self.assertEqual(pf.num_results_all(), num_page_results)
 
         for i in range(pf.pagecount()):
-            page_data = pf.page_data(i+1)
+            page_data = pf.page_data(i + 1)
             self.assertEquals(page_data, expected_pages_data[i])
 
     def test_single_partition_deletions(self):
@@ -1337,6 +1333,7 @@
             )
         self.check_all_paging_results(expected_data, 7,
                                       [25, 25, 25, 25, 25, 25, 25])
+
     @require('6237')
     def test_multiple_row_deletions(self):
         """Test multiple row deletions.
@@ -1466,12 +1463,12 @@
         """Test that paging throws a failure in case of tombstone threshold """
         self.allow_log_errors = True
         self.cluster.set_configuration_options(
-            values={ 'tombstone_failure_threshold' : 500 }
+            values={'tombstone_failure_threshold': 500}
         )
         self.cursor = self.prepare()
         node1, node2, node3 = self.cluster.nodelist()
 
-        data = self.setup_data()
+        self.setup_data()
 
         # Add more data
         values = map(lambda i: uuid.uuid4(), range(3000))
